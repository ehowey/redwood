--- conflicted
+++ resolved
@@ -38,14 +38,9 @@
   "dependencies": {
     "@apollo/client": "3.6.4",
     "@babel/runtime-corejs3": "7.16.7",
-<<<<<<< HEAD
-    "@redwoodjs/auth": "1.4.0",
+    "@redwoodjs/auth": "1.4.1",
     "core-js": "3.22.5",
     "graphql": "16.5.0",
-=======
-    "@redwoodjs/auth": "1.4.1",
-    "graphql": "16.4.0",
->>>>>>> 517f0219
     "graphql-tag": "2.12.6",
     "react-helmet-async": "1.3.0",
     "react-hot-toast": "2.2.0",
