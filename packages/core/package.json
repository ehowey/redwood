--- conflicted
+++ resolved
@@ -1,11 +1,7 @@
 {
   "name": "@redwoodjs/core",
   "description": "Foundational packages and config required to build RedwoodJS.",
-<<<<<<< HEAD
   "version": "0.35.2",
-=======
-  "version": "0.35.1",
->>>>>>> 19e0b5a1
   "license": "MIT",
   "files": [
     "config",
@@ -18,17 +14,10 @@
   "main": "dist/index.js",
   "types": "dist/index.d.ts",
   "dependencies": {
-<<<<<<< HEAD
     "@redwoodjs/eslint-config": "0.35.2",
     "@redwoodjs/internal": "0.35.2",
     "@redwoodjs/testing": "0.35.2",
     "@redwoodjs/cli": "0.35.2",
-=======
-    "@redwoodjs/eslint-config": "0.35.1",
-    "@redwoodjs/internal": "0.35.1",
-    "@redwoodjs/testing": "0.35.1",
-    "@redwoodjs/cli": "0.35.1",
->>>>>>> 19e0b5a1
     "x----x----x": "^0 Babel",
     "@babel/cli": "7.14.5",
     "@babel/core": "7.14.6",
