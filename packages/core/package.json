--- conflicted
+++ resolved
@@ -47,19 +47,11 @@
     "@babel/preset-react": "7.16.7",
     "@babel/preset-typescript": "7.16.7",
     "@babel/runtime-corejs3": "7.16.7",
-<<<<<<< HEAD
     "@pmmmwh/react-refresh-webpack-plugin": "0.5.7",
-    "@redwoodjs/cli": "1.5.1",
-    "@redwoodjs/eslint-config": "1.5.1",
-    "@redwoodjs/internal": "1.5.1",
-    "@redwoodjs/testing": "1.5.1",
-=======
-    "@pmmmwh/react-refresh-webpack-plugin": "0.5.6",
     "@redwoodjs/cli": "1.5.2",
     "@redwoodjs/eslint-config": "1.5.2",
     "@redwoodjs/internal": "1.5.2",
     "@redwoodjs/testing": "1.5.2",
->>>>>>> f3bc6551
     "babel-loader": "8.2.3",
     "babel-plugin-auto-import": "1.1.0",
     "babel-plugin-graphql-tag": "3.3.0",
@@ -91,11 +83,7 @@
     "webpack": "5.72.1",
     "webpack-bundle-analyzer": "4.5.0",
     "webpack-cli": "4.10.0",
-<<<<<<< HEAD
     "webpack-dev-server": "4.9.1",
-=======
-    "webpack-dev-server": "4.9.0",
->>>>>>> f3bc6551
     "webpack-manifest-plugin": "5.0.0",
     "webpack-merge": "5.8.0",
     "webpack-retry-chunk-load-plugin": "3.1.1"
