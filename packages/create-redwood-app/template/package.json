{
  "private": true,
  "workspaces": {
    "packages": [
      "api",
      "web",
      "packages/*"
    ]
  },
  "devDependencies": {
<<<<<<< HEAD
    "@redwoodjs/core": "1.4.3"
=======
    "@redwoodjs/core": "1.5.0"
>>>>>>> 34ae4e43
  },
  "eslintConfig": {
    "extends": "@redwoodjs/eslint-config",
    "root": true
  },
  "engines": {
    "node": ">=14.19 <=16.x",
    "yarn": ">=1.15"
  },
  "prisma": {
    "seed": "yarn rw exec seed"
  },
  "packageManager": "yarn@3.2.1"
}<|MERGE_RESOLUTION|>--- conflicted
+++ resolved
@@ -8,11 +8,7 @@
     ]
   },
   "devDependencies": {
-<<<<<<< HEAD
-    "@redwoodjs/core": "1.4.3"
-=======
     "@redwoodjs/core": "1.5.0"
->>>>>>> 34ae4e43
   },
   "eslintConfig": {
     "extends": "@redwoodjs/eslint-config",
