--- conflicted
+++ resolved
@@ -205,28 +205,12 @@
 )
   .run()
   .then(() => {
-<<<<<<< HEAD
-=======
     // zOMG the semicolon below is a real Prettier thing. What??
     // https://prettier.io/docs/en/rationale.html#semicolons
->>>>>>> c2d78609
     ;[
       '',
       style.success('Thanks for trying out Redwood!'),
       '',
-<<<<<<< HEAD
-      `We've created your app in '${style.cmd(newAppDir)}'`,
-      `Enter the directory and run '${style.cmd(
-        'yarn rw dev'
-      )}' to start the development server.`,
-      '',
-      style.header('Join the Community'),
-      '',
-      `${style.redwood(
-        ' ⮡  Join our Forums'
-      )}: https://community.redwoodjs.com`,
-      `${style.redwood(' ⮡  Join our Chat')}: https://discord.gg/redwoodjs`,
-=======
       `We've created your app in '${style.green(newAppDir)}'`,
       `Enter the directory and run '${style.green(
         'yarn rw dev'
@@ -240,54 +224,32 @@
       '',
       `${style.redwood(' ❖ Join our Forums')}: https://community.redwoodjs.com`,
       `${style.redwood(' ❖ Join our Chat')}: https://discord.gg/redwoodjs`,
->>>>>>> c2d78609
       '',
       style.header('Get some help'),
       '',
       `${style.redwood(
-<<<<<<< HEAD
-        ' ⮡  Get started with the Tutorial'
-      )}: https://redwoodjs.com/tutorial`,
-      `${style.redwood(
-        ' ⮡  Read the Documentation'
-=======
         ' ❖ Get started with the Tutorial'
       )}: https://redwoodjs.com/tutorial`,
       `${style.redwood(
         ' ❖ Read the Documentation'
->>>>>>> c2d78609
       )}: https://redwoodjs.com/docs`,
       '',
       style.header('Stay updated'),
       '',
       `${style.redwood(
-<<<<<<< HEAD
-        ' ⮡  Sign up for our Newsletter'
-      )}: https://www.redwoodjs.com/newsletter`,
-      `${style.redwood(
-        ' ⮡  Follow us on Twitter'
-=======
         ' ❖ Sign up for our Newsletter'
       )}: https://www.redwoodjs.com/newsletter`,
       `${style.redwood(
         ' ❖ Follow us on Twitter'
->>>>>>> c2d78609
       )}: https://twitter.com/redwoodjs`,
       '',
       `${style.header(`Become a Contributor`)} ${style.love('❤')}`,
       '',
       `${style.redwood(
-<<<<<<< HEAD
-        ' ⮡  Learn how to get started'
-      )}: https://redwoodjs.com/docs/contributing`,
-      `${style.redwood(
-        ' ⮡  Find a Good First Issue'
-=======
         ' ❖ Learn how to get started'
       )}: https://redwoodjs.com/docs/contributing`,
       `${style.redwood(
         ' ❖ Find a Good First Issue'
->>>>>>> c2d78609
       )}: https://redwoodjs.com/good-first-issue`,
       '',
     ].map((item) => console.log(item))
