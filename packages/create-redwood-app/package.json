{
  "name": "create-redwood-app",
<<<<<<< HEAD
  "version": "1.2.1",
=======
  "version": "1.3.0",
>>>>>>> a5b61823
  "repository": {
    "type": "git",
    "url": "https://github.com/redwoodjs/redwood.git",
    "directory": "packages/create-redwood-app"
  },
  "license": "MIT",
  "bin": "./dist/create-redwood-app.js",
  "files": [
    "dist",
    "template"
  ],
  "scripts": {
    "build": "yarn build:js",
    "build:js": "babel src -d dist",
    "build:watch": "nodemon --watch src --ignore dist,template --exec \"yarn build\"",
    "prepublishOnly": "NODE_ENV=production yarn build",
    "test": "jest src",
    "test:watch": "yarn test --watch"
  },
  "dependencies": {
    "@babel/core": "7.16.7",
    "@babel/node": "7.16.7",
    "@babel/runtime-corejs3": "7.16.7",
<<<<<<< HEAD
    "@redwoodjs/internal": "1.2.1",
    "@redwoodjs/telemetry": "1.2.1",
=======
    "@redwoodjs/internal": "1.3.0",
    "@redwoodjs/telemetry": "1.3.0",
>>>>>>> a5b61823
    "chalk": "4.1.2",
    "check-node-version": "4.2.1",
    "execa": "5.1.1",
    "fs-extra": "10.1.0",
    "listr": "0.14.3",
    "yargs": "17.4.1"
  },
  "devDependencies": {
    "@babel/cli": "7.16.7",
    "jest": "27.5.1",
    "typescript": "4.6.4"
  },
  "gitHead": "3905ed045508b861b495f8d5630d76c7a157d8f1"
}<|MERGE_RESOLUTION|>--- conflicted
+++ resolved
@@ -1,10 +1,6 @@
 {
   "name": "create-redwood-app",
-<<<<<<< HEAD
-  "version": "1.2.1",
-=======
   "version": "1.3.0",
->>>>>>> a5b61823
   "repository": {
     "type": "git",
     "url": "https://github.com/redwoodjs/redwood.git",
@@ -28,13 +24,8 @@
     "@babel/core": "7.16.7",
     "@babel/node": "7.16.7",
     "@babel/runtime-corejs3": "7.16.7",
-<<<<<<< HEAD
-    "@redwoodjs/internal": "1.2.1",
-    "@redwoodjs/telemetry": "1.2.1",
-=======
     "@redwoodjs/internal": "1.3.0",
     "@redwoodjs/telemetry": "1.3.0",
->>>>>>> a5b61823
     "chalk": "4.1.2",
     "check-node-version": "4.2.1",
     "execa": "5.1.1",
