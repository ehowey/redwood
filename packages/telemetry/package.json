{
  "name": "@redwoodjs/telemetry",
<<<<<<< HEAD
  "version": "1.4.3",
=======
  "version": "1.5.0",
>>>>>>> 34ae4e43
  "repository": {
    "type": "git",
    "url": "https://github.com/redwoodjs/redwood.git",
    "directory": "packages/telemetry"
  },
  "license": "MIT",
  "main": "./dist/index.js",
  "types": "./dist/index.d.ts",
  "files": [
    "dist"
  ],
  "scripts": {
    "build": "yarn build:js",
    "build:js": "babel src -d dist --extensions \".js,.ts,.tsx\"",
    "build:watch": "nodemon --watch src --ext \"js,ts,tsx\" --ignore dist --exec \"yarn build\"",
    "prepublishOnly": "NODE_ENV=production yarn build",
    "test": "jest src",
    "test:watch": "yarn test --watch"
  },
  "jest": {
    "testPathIgnorePatterns": [
      "/dist/"
    ]
  },
  "dependencies": {
    "@babel/runtime-corejs3": "7.16.7",
<<<<<<< HEAD
    "@redwoodjs/internal": "1.4.3",
    "@redwoodjs/structure": "1.4.3",
=======
    "@redwoodjs/internal": "1.5.0",
    "@redwoodjs/structure": "1.5.0",
>>>>>>> 34ae4e43
    "ci-info": "3.3.1",
    "core-js": "3.22.6",
    "cross-undici-fetch": "0.1.27",
    "envinfo": "7.8.1",
    "systeminformation": "5.11.15",
    "uuid": "8.3.2",
    "yargs": "17.5.1"
  },
  "devDependencies": {
    "@babel/cli": "7.16.7",
    "@babel/core": "7.16.7",
    "@types/envinfo": "7.8.1",
    "@types/uuid": "8.3.4",
    "@types/yargs": "17.0.10",
    "jest": "27.5.1"
  },
  "gitHead": "3905ed045508b861b495f8d5630d76c7a157d8f1"
}<|MERGE_RESOLUTION|>--- conflicted
+++ resolved
@@ -1,10 +1,6 @@
 {
   "name": "@redwoodjs/telemetry",
-<<<<<<< HEAD
-  "version": "1.4.3",
-=======
   "version": "1.5.0",
->>>>>>> 34ae4e43
   "repository": {
     "type": "git",
     "url": "https://github.com/redwoodjs/redwood.git",
@@ -31,13 +27,8 @@
   },
   "dependencies": {
     "@babel/runtime-corejs3": "7.16.7",
-<<<<<<< HEAD
-    "@redwoodjs/internal": "1.4.3",
-    "@redwoodjs/structure": "1.4.3",
-=======
     "@redwoodjs/internal": "1.5.0",
     "@redwoodjs/structure": "1.5.0",
->>>>>>> 34ae4e43
     "ci-info": "3.3.1",
     "core-js": "3.22.6",
     "cross-undici-fetch": "0.1.27",
