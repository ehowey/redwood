{
  "name": "@redwoodjs/router",
<<<<<<< HEAD
  "version": "3.1.2",
=======
  "version": "3.2.0",
>>>>>>> 5c1e18d1
  "repository": {
    "type": "git",
    "url": "https://github.com/redwoodjs/redwood.git",
    "directory": "packages/router"
  },
  "license": "MIT",
  "main": "dist/index.js",
  "types": "dist/index.d.ts",
  "files": [
    "dist"
  ],
  "scripts": {
    "build": "yarn build:js && yarn build:types",
    "build:js": "babel src -d dist --extensions \".js,.ts,.tsx\"",
    "build:types": "tsc --build --verbose",
    "build:watch": "nodemon --watch src --ext \"js,ts,tsx\" --ignore dist --exec \"yarn build\"",
    "prepublishOnly": "NODE_ENV=production yarn build",
    "test": "jest",
    "test:watch": "yarn test --watch"
  },
  "dependencies": {
    "@babel/runtime-corejs3": "7.19.4",
    "@reach/skip-nav": "0.16.0",
<<<<<<< HEAD
    "@redwoodjs/auth": "3.1.2",
=======
    "@redwoodjs/auth": "3.2.0",
>>>>>>> 5c1e18d1
    "core-js": "3.25.5",
    "lodash.isequal": "4.5.0"
  },
  "devDependencies": {
    "@babel/cli": "7.19.3",
    "@babel/core": "7.19.3",
    "@types/lodash.isequal": "4.5.6",
    "@types/react": "17.0.50",
    "@types/react-dom": "17.0.17",
    "jest": "29.1.2",
    "prop-types": "15.8.1",
    "react": "17.0.2",
    "react-dom": "17.0.2",
    "typescript": "4.7.4"
  },
  "gitHead": "3905ed045508b861b495f8d5630d76c7a157d8f1"
}<|MERGE_RESOLUTION|>--- conflicted
+++ resolved
@@ -1,10 +1,6 @@
 {
   "name": "@redwoodjs/router",
-<<<<<<< HEAD
-  "version": "3.1.2",
-=======
   "version": "3.2.0",
->>>>>>> 5c1e18d1
   "repository": {
     "type": "git",
     "url": "https://github.com/redwoodjs/redwood.git",
@@ -28,11 +24,7 @@
   "dependencies": {
     "@babel/runtime-corejs3": "7.19.4",
     "@reach/skip-nav": "0.16.0",
-<<<<<<< HEAD
-    "@redwoodjs/auth": "3.1.2",
-=======
     "@redwoodjs/auth": "3.2.0",
->>>>>>> 5c1e18d1
     "core-js": "3.25.5",
     "lodash.isequal": "4.5.0"
   },
