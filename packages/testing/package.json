--- conflicted
+++ resolved
@@ -1,10 +1,6 @@
 {
   "name": "@redwoodjs/testing",
-<<<<<<< HEAD
-  "version": "3.1.2",
-=======
   "version": "3.2.0",
->>>>>>> 5c1e18d1
   "description": "Tools, wrappers and configuration for testing a Redwood project.",
   "repository": {
     "type": "git",
@@ -30,21 +26,12 @@
     "test:watch": "yarn test --watch"
   },
   "dependencies": {
-<<<<<<< HEAD
     "@babel/runtime-corejs3": "7.19.4",
-    "@redwoodjs/auth": "3.1.2",
-    "@redwoodjs/graphql-server": "3.1.2",
-    "@redwoodjs/internal": "3.1.2",
-    "@redwoodjs/router": "3.1.2",
-    "@redwoodjs/web": "3.1.2",
-=======
-    "@babel/runtime-corejs3": "7.19.1",
     "@redwoodjs/auth": "3.2.0",
     "@redwoodjs/graphql-server": "3.2.0",
     "@redwoodjs/internal": "3.2.0",
     "@redwoodjs/router": "3.2.0",
     "@redwoodjs/web": "3.2.0",
->>>>>>> 5c1e18d1
     "@storybook/addon-a11y": "6.5.12",
     "@storybook/addon-docs": "6.5.12",
     "@storybook/addon-essentials": "6.5.12",
