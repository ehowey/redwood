--- conflicted
+++ resolved
@@ -32,11 +32,7 @@
     "@graphql-tools/utils": "8.6.5",
     "@graphql-yoga/common": "2.0.0",
     "@prisma/client": "3.11.1",
-<<<<<<< HEAD
-    "@redwoodjs/api": "0.50.0",
-=======
     "@redwoodjs/api": "1.0.0",
->>>>>>> f988e950
     "core-js": "3.21.1",
     "cross-undici-fetch": "0.1.28",
     "graphql": "16.3.0",
