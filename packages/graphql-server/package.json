--- conflicted
+++ resolved
@@ -1,10 +1,6 @@
 {
   "name": "@redwoodjs/graphql-server",
-<<<<<<< HEAD
-  "version": "1.2.1",
-=======
   "version": "1.3.0",
->>>>>>> a5b61823
   "repository": {
     "type": "git",
     "url": "https://github.com/redwoodjs/redwood.git",
@@ -34,19 +30,11 @@
     "@graphql-tools/merge": "8.2.10",
     "@graphql-tools/schema": "8.3.10",
     "@graphql-tools/utils": "8.6.9",
-<<<<<<< HEAD
     "@graphql-yoga/common": "2.4.1",
     "@prisma/client": "3.13.0",
-    "@redwoodjs/api": "1.2.1",
+    "@redwoodjs/api": "1.3.0",
     "core-js": "3.22.4",
     "cross-undici-fetch": "0.4.1",
-=======
-    "@graphql-yoga/common": "2.4.0",
-    "@prisma/client": "3.13.0",
-    "@redwoodjs/api": "1.3.0",
-    "core-js": "3.22.2",
-    "cross-undici-fetch": "0.3.6",
->>>>>>> a5b61823
     "graphql": "16.4.0",
     "graphql-scalars": "1.17.0",
     "graphql-tag": "2.12.6",
@@ -59,11 +47,7 @@
     "@babel/core": "7.16.7",
     "@envelop/testing": "4.3.1",
     "@envelop/types": "2.0.0",
-<<<<<<< HEAD
-    "@redwoodjs/auth": "1.2.1",
-=======
     "@redwoodjs/auth": "1.3.0",
->>>>>>> a5b61823
     "@types/lodash.merge": "4.6.7",
     "@types/lodash.omitby": "4.6.7",
     "@types/uuid": "8.3.4",
