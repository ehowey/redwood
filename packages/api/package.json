{
  "name": "@redwoodjs/api",
  "version": "0.44.1",
  "repository": {
    "type": "git",
    "url": "https://github.com/redwoodjs/redwood.git",
    "directory": "packages/api"
  },
  "license": "MIT",
  "main": "./dist/index.js",
  "types": "./dist/index.d.ts",
  "files": [
    "dist",
    "logger",
    "webhooks"
  ],
  "scripts": {
    "build": "yarn build:js && yarn build:types",
    "build:js": "babel src -d dist --extensions \".js,.ts,.tsx\"",
    "build:types": "tsc --build --verbose",
    "build:watch": "nodemon --watch src --ext \"js,ts,tsx\" --ignore dist --exec \"yarn build\"",
    "prepublishOnly": "NODE_ENV=production yarn build",
    "test": "jest src",
    "test:watch": "yarn test --watch"
  },
  "dependencies": {
    "@babel/runtime-corejs3": "7.16.7",
    "@prisma/client": "3.8.1",
    "crypto-js": "4.1.1",
    "jsonwebtoken": "8.5.1",
    "jwks-rsa": "2.0.5",
    "md5": "2.3.0",
    "pascalcase": "1.0.0",
    "pino": "7.6.5",
    "uuid": "8.3.2"
  },
  "devDependencies": {
    "@babel/cli": "7.16.7",
    "@babel/core": "7.16.7",
    "@redwoodjs/auth": "v0.44.1",
    "@types/crypto-js": "4.1.0",
    "@types/jsonwebtoken": "8.5.8",
    "@types/md5": "2.3.1",
    "@types/split2": "3.2.1",
    "aws-lambda": "1.0.7",
    "jest": "27.5.0",
    "split2": "4.1.0",
    "supertokens-node": "8.6.0",
    "typescript": "4.5.5"
  },
<<<<<<< HEAD
  "peerDependencies": {
    "@clerk/clerk-sdk-node": "2.9.0",
    "@magic-sdk/admin": "8.0.1",
    "firebase-admin": "10.0.2"
  },
  "peerDependenciesMeta": {
    "@clerk/clerk-sdk-node": {
      "optional": true
    },
    "@magic-sdk/admin": {
      "optional": true
    },
    "firebase-admin": {
      "optional": true
    }
  },
  "gitHead": "8be6a35c2dfd5aaeb12d55be4f0c77eefceb7762"
=======
  "gitHead": "3905ed045508b861b495f8d5630d76c7a157d8f1"
>>>>>>> a7dfad60
}<|MERGE_RESOLUTION|>--- conflicted
+++ resolved
@@ -48,7 +48,6 @@
     "supertokens-node": "8.6.0",
     "typescript": "4.5.5"
   },
-<<<<<<< HEAD
   "peerDependencies": {
     "@clerk/clerk-sdk-node": "2.9.0",
     "@magic-sdk/admin": "8.0.1",
@@ -65,8 +64,5 @@
       "optional": true
     }
   },
-  "gitHead": "8be6a35c2dfd5aaeb12d55be4f0c77eefceb7762"
-=======
   "gitHead": "3905ed045508b861b495f8d5630d76c7a157d8f1"
->>>>>>> a7dfad60
 }