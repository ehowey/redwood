--- conflicted
+++ resolved
@@ -1,10 +1,6 @@
 {
   "name": "@redwoodjs/api",
-<<<<<<< HEAD
-  "version": "3.1.2",
-=======
   "version": "3.2.0",
->>>>>>> 5c1e18d1
   "repository": {
     "type": "git",
     "url": "https://github.com/redwoodjs/redwood.git",
@@ -53,11 +49,7 @@
     "@babel/cli": "7.19.3",
     "@babel/core": "7.19.3",
     "@clerk/clerk-sdk-node": "3.9.2",
-<<<<<<< HEAD
-    "@redwoodjs/auth": "3.1.2",
-=======
     "@redwoodjs/auth": "3.2.0",
->>>>>>> 5c1e18d1
     "@simplewebauthn/server": "6.2.1",
     "@types/aws-lambda": "8.10.107",
     "@types/crypto-js": "4.1.1",
