{
  "name": "@redwoodjs/prerender",
<<<<<<< HEAD
  "version": "1.0.0-rc.6",
=======
  "version": "0.50.0",
>>>>>>> 2515fba1
  "description": "RedwoodJS prerender",
  "repository": {
    "type": "git",
    "url": "https://github.com/redwoodjs/redwood.git",
    "directory": "packages/prerender"
  },
  "license": "MIT",
  "main": "dist/index.js",
  "files": [
    "dist",
    "browserUtils",
    "detection"
  ],
  "scripts": {
    "build": "yarn build:js && yarn build:types",
    "build:js": "babel src -d dist --extensions \".js,.ts,.tsx,.jsx\"",
    "build:types": "tsc --build --verbose",
    "build:watch": "nodemon --watch src --ext \"js,ts,tsx,template\" --ignore dist --exec \"yarn build\"",
    "prepublishOnly": "yarn build",
    "test": "jest src",
    "test:watch": "yarn test --watch"
  },
  "dependencies": {
<<<<<<< HEAD
    "@redwoodjs/auth": "1.0.0-rc.6",
    "@redwoodjs/internal": "1.0.0-rc.6",
    "@redwoodjs/router": "1.0.0-rc.6",
    "@redwoodjs/structure": "1.0.0-rc.6",
    "@redwoodjs/web": "1.0.0-rc.6",
=======
    "@redwoodjs/auth": "0.50.0",
    "@redwoodjs/internal": "0.50.0",
    "@redwoodjs/router": "0.50.0",
    "@redwoodjs/structure": "0.50.0",
    "@redwoodjs/web": "0.50.0",
>>>>>>> 2515fba1
    "babel-plugin-ignore-html-and-css-imports": "0.1.0",
    "cheerio": "1.0.0-rc.10",
    "cross-undici-fetch": "0.1.27",
    "mime-types": "2.1.35"
  },
  "devDependencies": {
    "@babel/cli": "7.16.7",
    "@babel/core": "7.16.7",
    "@types/mime-types": "2.1.1",
    "babel-plugin-tester": "10.1.0",
    "jest": "27.5.1",
    "typescript": "4.6.2"
  },
  "peerDependencies": {
    "react": "17.0.2",
    "react-dom": "17.0.2"
  },
  "externals": {
    "react": "react",
    "react-dom": "react-dom"
  },
  "gitHead": "3905ed045508b861b495f8d5630d76c7a157d8f1"
}<|MERGE_RESOLUTION|>--- conflicted
+++ resolved
@@ -1,10 +1,6 @@
 {
   "name": "@redwoodjs/prerender",
-<<<<<<< HEAD
-  "version": "1.0.0-rc.6",
-=======
   "version": "0.50.0",
->>>>>>> 2515fba1
   "description": "RedwoodJS prerender",
   "repository": {
     "type": "git",
@@ -28,19 +24,11 @@
     "test:watch": "yarn test --watch"
   },
   "dependencies": {
-<<<<<<< HEAD
-    "@redwoodjs/auth": "1.0.0-rc.6",
-    "@redwoodjs/internal": "1.0.0-rc.6",
-    "@redwoodjs/router": "1.0.0-rc.6",
-    "@redwoodjs/structure": "1.0.0-rc.6",
-    "@redwoodjs/web": "1.0.0-rc.6",
-=======
     "@redwoodjs/auth": "0.50.0",
     "@redwoodjs/internal": "0.50.0",
     "@redwoodjs/router": "0.50.0",
     "@redwoodjs/structure": "0.50.0",
     "@redwoodjs/web": "0.50.0",
->>>>>>> 2515fba1
     "babel-plugin-ignore-html-and-css-imports": "0.1.0",
     "cheerio": "1.0.0-rc.10",
     "cross-undici-fetch": "0.1.27",
