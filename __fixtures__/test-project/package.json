--- conflicted
+++ resolved
@@ -8,15 +8,7 @@
     ]
   },
   "devDependencies": {
-<<<<<<< HEAD
-    "@redwoodjs/core": "1.5.0"
-=======
-    "@redwoodjs/core": "1.5.1",
-    "autoprefixer": "^10.4.4",
-    "postcss": "^8.4.12",
-    "postcss-loader": "^6.2.1",
-    "tailwindcss": "^3.0.23"
->>>>>>> 96b0e0f4
+    "@redwoodjs/core": "1.5.1"
   },
   "eslintConfig": {
     "extends": "@redwoodjs/eslint-config",
